--- conflicted
+++ resolved
@@ -18,13 +18,10 @@
   Users,
   Calendar,
   BarChart3,
-<<<<<<< HEAD
   CheckCircle,
-  Clock
-=======
+  Clock,
   Download,
   FileText
->>>>>>> 8345dddc
 } from 'lucide-react'
 import { useNavigate } from 'react-router-dom'
 import { toast } from 'sonner'
@@ -46,7 +43,6 @@
   }
 
   const getTotalRegistrations = () => {
-<<<<<<< HEAD
     if (!allRegistrations) return 0
     return allRegistrations.length
   }
@@ -54,26 +50,6 @@
   const getRegistrationsByStatus = (status: string) => {
     if (!allRegistrations) return 0
     return allRegistrations.filter(reg => reg.status === status).length
-=======
-    if (!events) return 0
-    
-    let filteredEvents = events
-    
-    // Filtrar por cidade se selecionada
-    if (selectedCity !== 'all') {
-      filteredEvents = events.filter(event => event.city === selectedCity)
-    }
-    
-    // Filtrar por evento específico se selecionado
-    if (selectedEventId !== 'all') {
-      filteredEvents = events.filter(event => event.id === selectedEventId)
-    }
-    
-    return filteredEvents.reduce((total, event) => {
-      const eventTotal = event.event_dates.reduce((sum, date) => sum + (date.total_slots - date.available_slots), 0)
-      return total + eventTotal
-    }, 0)
->>>>>>> 8345dddc
   }
 
   const getEventStats = () => {
@@ -98,7 +74,6 @@
 
   const stats = getEventStats()
 
-<<<<<<< HEAD
   // Criar opções do select com informações detalhadas das datas
   const eventOptions = events?.flatMap(event => 
     event.event_dates.map(eventDate => ({
@@ -112,21 +87,6 @@
       displayName: `${event.city} - ${event.title} (${new Date(eventDate.date + 'T00:00:00').toLocaleDateString('pt-BR')})`
     }))
   ) || []
-=======
-  // Criar opções do select com informações das datas e cidades
-  const eventOptions = events?.map(event => {
-    const dates = event.event_dates.map(ed => 
-      new Date(ed.date + 'T00:00:00').toLocaleDateString('pt-BR')
-    ).join(', ')
-    
-    return {
-      id: event.id,
-      city: event.city,
-      dates: dates,
-      label: `${event.city} - ${dates}`
-    }
-  }) || []
->>>>>>> 8345dddc
 
   // Obter cidades únicas
   const cities = [...new Set(events?.map(event => event.city) || [])]
@@ -223,7 +183,6 @@
             </CardDescription>
           </CardHeader>
           <CardContent>
-<<<<<<< HEAD
             <Select value={selectedEventId} onValueChange={setSelectedEventId}>
               <SelectTrigger className="max-w-md">
                 <SelectValue placeholder="Selecione um evento" />
@@ -237,50 +196,6 @@
                 ))}
               </SelectContent>
             </Select>
-=======
-            <div className="grid md:grid-cols-2 lg:grid-cols-4 gap-4 mb-4">
-              {/* Filtro por Cidade */}
-              <Select value={selectedCity} onValueChange={setSelectedCity}>
-                <SelectTrigger>
-                  <SelectValue placeholder="Filtrar por cidade" />
-                </SelectTrigger>
-                <SelectContent>
-                  <SelectItem value="all">Todas as Cidades</SelectItem>
-                  {cities.map((city) => (
-                    <SelectItem key={city} value={city}>
-                      {city}
-                    </SelectItem>
-                  ))}
-                </SelectContent>
-              </Select>
-
-              {/* Filtro por Evento */}
-              <Select value={selectedEventId} onValueChange={setSelectedEventId}>
-                <SelectTrigger>
-                  <SelectValue placeholder="Filtrar por evento" />
-                </SelectTrigger>
-                <SelectContent>
-                  <SelectItem value="all">Todos os Eventos</SelectItem>
-                  {eventOptions.map((event) => (
-                    <SelectItem key={event.id} value={event.id}>
-                      {event.label}
-                    </SelectItem>
-                  ))}
-                </SelectContent>
-              </Select>
-
-              {/* Botões de Exportação */}
-              <Button variant="outline" onClick={handleExportCSV}>
-                <Download className="h-4 w-4 mr-2" />
-                Exportar CSV
-              </Button>
-
-              <Button variant="outline" onClick={handleExportPDF}>
-                <FileText className="h-4 w-4 mr-2" />
-                Gerar PDF
-              </Button>
-            </div>
->>>>>>> 8345dddc
           </CardContent>
         </Card>
 
