--- conflicted
+++ resolved
@@ -1,189 +1,43 @@
+/**
+ * Template Form Component
+ * Form for creating and editing notification templates
+ * VERSÃO SIMPLIFICADA para evitar React Error #310
+ */
 
-import React, { useState } from 'react'
-import { useForm } from 'react-hook-form'
-import { zodResolver } from '@hookform/resolvers/zod'
-import { z } from 'zod'
+import React from 'react'
+import { Card, CardContent, CardHeader, CardTitle } from '@/components/ui/card'
 import { Button } from '@/components/ui/button'
-import { Input } from '@/components/ui/input'
-import { Label } from '@/components/ui/label'
-import { Textarea } from '@/components/ui/textarea'
-<<<<<<< HEAD
-import { Switch } from '@/components/ui/switch'
-import { Badge } from '@/components/ui/badge'
-import {
-  Select,
-  SelectContent,
-  SelectItem,
-  SelectTrigger,
-  SelectValue,
-} from '@/components/ui/select'
-import {
-  Mail,
-  MessageSquare,
-  Loader2
-} from 'lucide-react'
-import { TemplateFormProps, NotificationTemplateInput } from '@/types/notificationTemplates'
-import { VariablesHelper } from './VariablesHelper'
-import { TemplatePreview } from './TemplatePreview'
-import { validateTemplate } from '@/utils/templateProcessor'
-import { cn } from '@/lib/utils'
+import { TemplateFormProps } from '@/types/notificationTemplates'
 
 export const TemplateForm: React.FC<TemplateFormProps> = ({
-=======
-import { Card, CardContent, CardHeader, CardTitle } from '@/components/ui/card'
-import { toast } from 'sonner'
-import { supabase } from '@/integrations/supabase/client'
-import { NotificationTemplate } from '@/types/notificationTemplates'
-
-const templateSchema = z.object({
-  name: z.string().min(1, 'Nome é obrigatório'),
-  type: z.enum(['whatsapp', 'email', 'sms']),
-  subject: z.string().optional(),
-  content: z.string().min(1, 'Conteúdo é obrigatório')
-})
-
-type TemplateFormData = z.infer<typeof templateSchema>
-
-interface TemplateFormProps {
-  template?: NotificationTemplate
-  onSuccess: () => void
-  onCancel: () => void
-}
-
-const TemplateForm: React.FC<TemplateFormProps> = ({
->>>>>>> 7a29a528
   template,
-  onSuccess,
-  onCancel
+  type,
+  onSave,
+  onCancel,
 }) => {
-  const [isSubmitting, setIsSubmitting] = useState(false)
-  
-  const { register, handleSubmit, formState: { errors }, watch } = useForm<TemplateFormData>({
-    resolver: zodResolver(templateSchema),
-    defaultValues: {
-      name: template?.name || '',
-      type: template?.type || 'whatsapp',
-      subject: template?.subject || '',
-      content: template?.content || ''
-    }
-  })
-
-  const templateType = watch('type')
-
-  const onSubmit = async (data: TemplateFormData) => {
-    setIsSubmitting(true)
-    
-    try {
-      const templateData = {
-        name: data.name,
-        type: data.type,
-        subject: data.subject || null,
-        content: data.content,
-        is_active: true
-      }
-
-      if (template) {
-        const { error } = await supabase
-          .from('notification_templates')
-          .update(templateData)
-          .eq('id', template.id)
-
-        if (error) throw error
-        toast.success('Template atualizado com sucesso!')
-      } else {
-        const { error } = await supabase
-          .from('notification_templates')
-          .insert(templateData)
-
-        if (error) throw error
-        toast.success('Template criado com sucesso!')
-      }
-
-      onSuccess()
-    } catch (error: any) {
-      console.error('Erro ao salvar template:', error)
-      toast.error('Erro ao salvar template: ' + error.message)
-    } finally {
-      setIsSubmitting(false)
-    }
-  }
-
+  // CORREÇÃO TEMPORÁRIA: Componente simplificado para evitar React Error #310
   return (
-    <Card>
-      <CardHeader>
-        <CardTitle>
-          {template ? 'Editar Template' : 'Novo Template'}
-        </CardTitle>
-      </CardHeader>
-      <CardContent>
-        <form onSubmit={handleSubmit(onSubmit)} className="space-y-4">
-          <div>
-            <Label htmlFor="name">Nome do Template</Label>
-            <Input
-              id="name"
-              {...register('name')}
-              placeholder="Ex: Lembrete de Consulta"
-            />
-            {errors.name && (
-              <p className="text-sm text-red-500 mt-1">{errors.name.message}</p>
-            )}
-          </div>
-
-          <div>
-            <Label htmlFor="type">Tipo</Label>
-            <select
-              id="type"
-              {...register('type')}
-              className="w-full px-3 py-2 border border-gray-300 rounded-md focus:outline-none focus:ring-2 focus:ring-blue-500"
-            >
-              <option value="whatsapp">WhatsApp</option>
-              <option value="email">Email</option>
-              <option value="sms">SMS</option>
-            </select>
-            {errors.type && (
-              <p className="text-sm text-red-500 mt-1">{errors.type.message}</p>
-            )}
-          </div>
-
-          {templateType === 'email' && (
-            <div>
-              <Label htmlFor="subject">Assunto</Label>
-              <Input
-                id="subject"
-                {...register('subject')}
-                placeholder="Assunto do email"
-              />
-              {errors.subject && (
-                <p className="text-sm text-red-500 mt-1">{errors.subject.message}</p>
-              )}
+    <div className="flex flex-col md:flex-row gap-6">
+      <div className="flex-1">
+        <Card>
+          <CardHeader>
+            <CardTitle>Template Form Temporariamente Desabilitado</CardTitle>
+          </CardHeader>
+          <CardContent>
+            <div className="text-center py-8">
+              <p className="text-muted-foreground mb-4">
+                O formulário de templates está temporariamente simplificado para evitar erros de renderização.
+                A versão completa será implementada no Admin V2.
+              </p>
+              <div className="flex justify-end gap-2">
+                <Button type="button" variant="outline" onClick={onCancel}>
+                  Voltar
+                </Button>
+              </div>
             </div>
-          )}
-
-          <div>
-            <Label htmlFor="content">Conteúdo</Label>
-            <Textarea
-              id="content"
-              {...register('content')}
-              placeholder="Digite o conteúdo da mensagem..."
-              rows={6}
-            />
-            {errors.content && (
-              <p className="text-sm text-red-500 mt-1">{errors.content.message}</p>
-            )}
-          </div>
-
-          <div className="flex gap-2 pt-4">
-            <Button type="submit" disabled={isSubmitting} className="flex-1">
-              {isSubmitting ? 'Salvando...' : template ? 'Atualizar' : 'Criar Template'}
-            </Button>
-            <Button type="button" variant="outline" onClick={onCancel}>
-              Cancelar
-            </Button>
-          </div>
-        </form>
-      </CardContent>
-    </Card>
+          </CardContent>
+        </Card>
+      </div>
+    </div>
   )
-}
-
-export default TemplateForm+}