
import React, { useState, useEffect, createContext, useContext } from 'react'
import { User } from '@supabase/supabase-js'
import { supabase } from '@/integrations/supabase/client'
import { toast } from 'sonner'

interface AuthContextType {
  user: User | null
  loading: boolean
  userRole: 'admin' | 'organizer' | 'user' | 'superadmin' | null
  isAdmin: boolean
  isOrganizer: boolean
  isSuperAdmin: boolean
  signIn: (email: string, password: string) => Promise<void>
  signUp: (email: string, password: string, name: string, role?: string) => Promise<void>
  signOut: () => Promise<void>
}

const AuthContext = createContext<AuthContextType | undefined>(undefined)

<<<<<<< HEAD
const determineUserRole = async (email: string): Promise<'admin' | 'organizer' | 'user'> => {
  console.log('🔍 Determinando role para email:', email)
  
  // CORREÇÃO URGENTE: Fallback PRIMEIRO para garantir acesso admin
  if (email === 'rcarraro@admin.enxergar' || email.includes('@admin.enxergar')) {
    console.log('🔐 ADMIN identificado via fallback de email (ACESSO GARANTIDO)')
    return 'admin'
  }
  
  try {
    // Verificar role baseado na tabela organizers (quando migrações forem aplicadas)
=======
const determineUserRole = async (email: string): Promise<'admin' | 'organizer' | 'user' | 'superadmin'> => {
  try {
    // Primeiro, verificar se o usuário atual é super admin via is_super_admin
    const { data: { user } } = await supabase.auth.getUser()
    if (user?.is_super_admin) {
      console.log('🔐 Usuário identificado como SUPERADMIN via is_super_admin')
      return 'superadmin'
    }

    // Depois, verificar se a coluna role existe tentando buscar apenas id e status
>>>>>>> 172ee89e
    const { data: organizerData, error: organizerError } = await supabase
      .from('organizers')
      .select('id, status')
      .eq('email', email)
      .eq('status', 'active')
      .maybeSingle()

    if (organizerError) {
<<<<<<< HEAD
      console.error('Erro ao verificar organizador (normal se campo role não existe ainda):', organizerError)
      // Se erro na query, usar fallback
      if (email === 'rcarraro@admin.enxergar' || email.includes('@admin.enxergar')) {
        console.log('🔐 ADMIN via fallback após erro na query')
        return 'admin'
      }
      return 'user'
=======
      console.error('Erro ao verificar organizador:', organizerError)
      return determineRoleByEmailFallback(email)
>>>>>>> 172ee89e
    }

    // Se o organizador existe, tentar buscar o role
    if (organizerData) {
      try {
        const { data: roleData, error: roleError } = await supabase
          .from('organizers')
          .select('role')
          .eq('email', email)
          .eq('status', 'active')
          .maybeSingle()

        // Verificar se não há erro E se roleData existe E se tem a propriedade role
        if (!roleError && roleData && 'role' in roleData && roleData.role) {
          console.log('🔐 Usuário identificado como:', roleData.role, 'via tabela organizers')
          return roleData.role as 'admin' | 'organizer' | 'superadmin'
        }
        
        // Se há erro relacionado à coluna role, usar fallback
        if (roleError && roleError.message?.includes('role')) {
          console.warn('⚠️ Coluna role não existe ainda, usando fallback de email')
          return determineRoleByEmailFallback(email)
        }
      } catch (error) {
        console.warn('⚠️ Erro ao buscar role, usando fallback de email:', error)
      }
      
<<<<<<< HEAD
      console.log('🔐 Usuário identificado como ORGANIZADOR via tabela organizers')
      return 'organizer'
=======
      // Se chegou até aqui, o organizador existe mas não conseguimos acessar o role
      // Usar fallback baseado no email
      return determineRoleByEmailFallback(email)
>>>>>>> 172ee89e
    }

  } catch (error) {
    console.error('Erro ao determinar papel do usuário:', error)
    // Em caso de erro, usar fallback para admins
    if (email === 'rcarraro@admin.enxergar' || email.includes('@admin.enxergar')) {
      console.log('🔐 ADMIN via fallback após exceção')
      return 'admin'
    }
  }
  
  return 'user'
}

const determineRoleByEmailFallback = (email: string): 'admin' | 'organizer' | 'user' | 'superadmin' => {
  // Verificação específica para superadmin
  if (email === 'rcarraro@admin.enxergar') {
    console.log('🔐 Usuário identificado como SUPERADMIN via fallback de email')
    return 'superadmin'
  }

  // Verificação para admins
  if (email.includes('@admin.enxergar')) {
    console.log('🔐 Usuário identificado como ADMIN via fallback de email')
    return 'admin'
  }

  return 'user'
}

export function AuthProvider({ children }: { children: React.ReactNode }) {
  const [user, setUser] = useState<User | null>(null)
  const [loading, setLoading] = useState(true)
  const [userRole, setUserRole] = useState<'admin' | 'organizer' | 'user' | 'superadmin' | null>(null)

  const isAdmin = userRole === 'admin' || userRole === 'superadmin'
  const isOrganizer = userRole === 'organizer'
  const isSuperAdmin = userRole === 'superadmin'

  useEffect(() => {
    console.log('🔍 AuthProvider: Inicializando verificação de sessão...')
    
    // Configurar listener de mudanças de autenticação
    const { data: { subscription } } = supabase.auth.onAuthStateChange(
      async (event, session) => {
        console.log('🔄 Mudança de autenticação:', event, session?.user?.email || 'Nenhuma')
        
        setTimeout(async () => {
          setUser(session?.user ?? null)
          
          if (session?.user) {
            const role = await determineUserRole(session.user.email || '')
            console.log('🔍 Determinando role por email:', session.user.email, '-> Role:', role)
            setUserRole(role)

            // Atualizar last_login se for organizador
            if (role === 'organizer' || role === 'admin' || role === 'superadmin') {
              updateLastLogin(session.user.id)
            }
          } else {
            setUserRole(null)
          }
          
          setLoading(false)
        }, 0)
      }
    )

    // Verificar sessão atual
    const checkSession = async () => {
      try {
        const { data: { session }, error } = await supabase.auth.getSession()
        
        if (error) {
          console.error('❌ Erro ao verificar sessão:', error)
          setLoading(false)
          return
        }
        
        console.log('📊 Sessão atual:', session?.user?.email || 'Nenhuma')
        setUser(session?.user ?? null)
        
        if (session?.user) {
          const role = await determineUserRole(session.user.email || '')
          console.log('🔍 Determinando role por email:', session.user.email, '-> Role:', role)
          setUserRole(role)

          // Atualizar last_login se for organizador
          if (role === 'organizer' || role === 'admin' || role === 'superadmin') {
            updateLastLogin(session.user.id)
          }
        }
        
        setLoading(false)
      } catch (error) {
        console.error('❌ Erro crítico na verificação de sessão:', error)
        setLoading(false)
      }
    }

    checkSession()

    return () => subscription.unsubscribe()
  }, [])

  const updateLastLogin = async (userId: string) => {
    try {
      await supabase
        .from('organizers')
        .update({ last_login: new Date().toISOString() })
        .eq('id', userId)
    } catch (error) {
      console.error('Erro ao atualizar last_login:', error)
    }
  }

  const signIn = async (email: string, password: string) => {
    try {
      console.log('🔐 Tentando fazer login com:', email)
      setLoading(true)
      
      const { error } = await supabase.auth.signInWithPassword({
        email,
        password,
      })

      if (error) {
        console.error('❌ Erro no login:', error)
        toast.error('Erro ao fazer login: ' + error.message)
        throw error
      }

      console.log('✅ Login realizado com sucesso!')
      toast.success('Login realizado com sucesso!')
    } catch (error) {
      setLoading(false)
      throw error
    }
  }

  const signUp = async (email: string, password: string, name: string, role?: string) => {
    try {
      setLoading(true)
      
      const { data, error } = await supabase.auth.signUp({
        email,
        password,
        options: {
          emailRedirectTo: `${window.location.origin}/`
        }
      })

      if (error) {
        toast.error('Erro ao criar conta: ' + error.message)
        throw error
      }

      if (data.user) {
        // Criar perfil na tabela organizers se for organizador
        const userRole = role || await determineUserRole(email)
        if (userRole === 'organizer' || userRole === 'admin' || userRole === 'superadmin') {
          try {
            const { error: profileError } = await supabase
              .from('organizers')
              .insert({
                id: data.user.id,
                name,
                email,
                status: 'active'
              })

            if (profileError) {
              console.warn('⚠️ Erro ao criar perfil de organizador:', profileError)
            }
          } catch (profileError) {
            console.warn('⚠️ Erro ao criar perfil de organizador:', profileError)
          }
        }
      }

      toast.success('Conta criada com sucesso! Verifique seu email.')
    } catch (error) {
      setLoading(false)
      throw error
    }
  }

  const signOut = async () => {
    try {
      setLoading(true)
      const { error } = await supabase.auth.signOut()
      if (error) {
        toast.error('Erro ao fazer logout: ' + error.message)
        throw error
      }
      
      // Corrigir bug: limpar estados locais imediatamente
      setUser(null)
      setUserRole(null)
      
      toast.success('Logout realizado com sucesso!')
    } catch (error) {
      setLoading(false)
      throw error
    }
  }

  const value = {
    user,
    loading,
    userRole,
    isAdmin,
    isOrganizer,
    isSuperAdmin,
    signIn,
    signUp,
    signOut,
  }

  console.log('🎯 AuthProvider estado atual:', { 
    user: user?.email || 'Nenhum', 
    loading, 
    userRole,
    isAdmin,
    isOrganizer,
    isSuperAdmin
  })

  return <AuthContext.Provider value={value}>{children}</AuthContext.Provider>
}

export function useAuth() {
  const context = useContext(AuthContext)
  if (context === undefined) {
    throw new Error('useAuth deve ser usado dentro de um AuthProvider')
  }
  return context
}<|MERGE_RESOLUTION|>--- conflicted
+++ resolved
@@ -1,4 +1,3 @@
-
 import React, { useState, useEffect, createContext, useContext } from 'react'
 import { User } from '@supabase/supabase-js'
 import { supabase } from '@/integrations/supabase/client'
@@ -7,10 +6,9 @@
 interface AuthContextType {
   user: User | null
   loading: boolean
-  userRole: 'admin' | 'organizer' | 'user' | 'superadmin' | null
+  userRole: 'admin' | 'organizer' | 'user' | null
   isAdmin: boolean
   isOrganizer: boolean
-  isSuperAdmin: boolean
   signIn: (email: string, password: string) => Promise<void>
   signUp: (email: string, password: string, name: string, role?: string) => Promise<void>
   signOut: () => Promise<void>
@@ -18,7 +16,6 @@
 
 const AuthContext = createContext<AuthContextType | undefined>(undefined)
 
-<<<<<<< HEAD
 const determineUserRole = async (email: string): Promise<'admin' | 'organizer' | 'user'> => {
   console.log('🔍 Determinando role para email:', email)
   
@@ -30,27 +27,14 @@
   
   try {
     // Verificar role baseado na tabela organizers (quando migrações forem aplicadas)
-=======
-const determineUserRole = async (email: string): Promise<'admin' | 'organizer' | 'user' | 'superadmin'> => {
-  try {
-    // Primeiro, verificar se o usuário atual é super admin via is_super_admin
-    const { data: { user } } = await supabase.auth.getUser()
-    if (user?.is_super_admin) {
-      console.log('🔐 Usuário identificado como SUPERADMIN via is_super_admin')
-      return 'superadmin'
-    }
-
-    // Depois, verificar se a coluna role existe tentando buscar apenas id e status
->>>>>>> 172ee89e
     const { data: organizerData, error: organizerError } = await supabase
       .from('organizers')
-      .select('id, status')
+      .select('id, role, status')
       .eq('email', email)
       .eq('status', 'active')
       .maybeSingle()
 
     if (organizerError) {
-<<<<<<< HEAD
       console.error('Erro ao verificar organizador (normal se campo role não existe ainda):', organizerError)
       // Se erro na query, usar fallback
       if (email === 'rcarraro@admin.enxergar' || email.includes('@admin.enxergar')) {
@@ -58,45 +42,17 @@
         return 'admin'
       }
       return 'user'
-=======
-      console.error('Erro ao verificar organizador:', organizerError)
-      return determineRoleByEmailFallback(email)
->>>>>>> 172ee89e
-    }
-
-    // Se o organizador existe, tentar buscar o role
+    }
+
     if (organizerData) {
-      try {
-        const { data: roleData, error: roleError } = await supabase
-          .from('organizers')
-          .select('role')
-          .eq('email', email)
-          .eq('status', 'active')
-          .maybeSingle()
-
-        // Verificar se não há erro E se roleData existe E se tem a propriedade role
-        if (!roleError && roleData && 'role' in roleData && roleData.role) {
-          console.log('🔐 Usuário identificado como:', roleData.role, 'via tabela organizers')
-          return roleData.role as 'admin' | 'organizer' | 'superadmin'
-        }
-        
-        // Se há erro relacionado à coluna role, usar fallback
-        if (roleError && roleError.message?.includes('role')) {
-          console.warn('⚠️ Coluna role não existe ainda, usando fallback de email')
-          return determineRoleByEmailFallback(email)
-        }
-      } catch (error) {
-        console.warn('⚠️ Erro ao buscar role, usando fallback de email:', error)
-      }
-      
-<<<<<<< HEAD
+      // Se tem role definido na tabela, usar esse role
+      if (organizerData.role === 'admin') {
+        console.log('🔐 Usuário identificado como ADMIN via tabela organizers')
+        return 'admin'
+      }
+      
       console.log('🔐 Usuário identificado como ORGANIZADOR via tabela organizers')
       return 'organizer'
-=======
-      // Se chegou até aqui, o organizador existe mas não conseguimos acessar o role
-      // Usar fallback baseado no email
-      return determineRoleByEmailFallback(email)
->>>>>>> 172ee89e
     }
 
   } catch (error) {
@@ -111,30 +67,13 @@
   return 'user'
 }
 
-const determineRoleByEmailFallback = (email: string): 'admin' | 'organizer' | 'user' | 'superadmin' => {
-  // Verificação específica para superadmin
-  if (email === 'rcarraro@admin.enxergar') {
-    console.log('🔐 Usuário identificado como SUPERADMIN via fallback de email')
-    return 'superadmin'
-  }
-
-  // Verificação para admins
-  if (email.includes('@admin.enxergar')) {
-    console.log('🔐 Usuário identificado como ADMIN via fallback de email')
-    return 'admin'
-  }
-
-  return 'user'
-}
-
 export function AuthProvider({ children }: { children: React.ReactNode }) {
   const [user, setUser] = useState<User | null>(null)
   const [loading, setLoading] = useState(true)
-  const [userRole, setUserRole] = useState<'admin' | 'organizer' | 'user' | 'superadmin' | null>(null)
-
-  const isAdmin = userRole === 'admin' || userRole === 'superadmin'
+  const [userRole, setUserRole] = useState<'admin' | 'organizer' | 'user' | null>(null)
+
+  const isAdmin = userRole === 'admin'
   const isOrganizer = userRole === 'organizer'
-  const isSuperAdmin = userRole === 'superadmin'
 
   useEffect(() => {
     console.log('🔍 AuthProvider: Inicializando verificação de sessão...')
@@ -153,7 +92,7 @@
             setUserRole(role)
 
             // Atualizar last_login se for organizador
-            if (role === 'organizer' || role === 'admin' || role === 'superadmin') {
+            if (role === 'organizer') {
               updateLastLogin(session.user.id)
             }
           } else {
@@ -185,7 +124,7 @@
           setUserRole(role)
 
           // Atualizar last_login se for organizador
-          if (role === 'organizer' || role === 'admin' || role === 'superadmin') {
+          if (role === 'organizer') {
             updateLastLogin(session.user.id)
           }
         }
@@ -257,7 +196,7 @@
       if (data.user) {
         // Criar perfil na tabela organizers se for organizador
         const userRole = role || await determineUserRole(email)
-        if (userRole === 'organizer' || userRole === 'admin' || userRole === 'superadmin') {
+        if (userRole === 'organizer') {
           try {
             const { error: profileError } = await supabase
               .from('organizers')
@@ -310,7 +249,6 @@
     userRole,
     isAdmin,
     isOrganizer,
-    isSuperAdmin,
     signIn,
     signUp,
     signOut,
@@ -321,8 +259,7 @@
     loading, 
     userRole,
     isAdmin,
-    isOrganizer,
-    isSuperAdmin
+    isOrganizer
   })
 
   return <AuthContext.Provider value={value}>{children}</AuthContext.Provider>
